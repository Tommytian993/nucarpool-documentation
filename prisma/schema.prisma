--- conflicted
+++ resolved
@@ -1,7 +1,14 @@
 // This is your Prisma schema file,
 // learn more about it in the docs: https://pris.ly/d/prisma-schema
 
-<<<<<<< HEAD
+
+// Specify the DB type and the connection string AKA DB_URL
+datasource db {
+  provider             = "mysql"
+  url                  = env("DATABASE_URL")
+  referentialIntegrity = "prisma"
+}
+
 // Boilerplate--we would only change this if we wanted to change how 
 // the Prisma Client is generated.
 generator client {
@@ -9,24 +16,7 @@
   previewFeatures = ["referentialIntegrity"]
 }
 
-// Specify the DB type and the connection string AKA DB_URL
-=======
->>>>>>> b1e5d0cd
-datasource db {
-  provider             = "mysql"
-  url                  = env("DATABASE_URL")
-  referentialIntegrity = "prisma"
-}
-
-<<<<<<< HEAD
 // Represents a Role.
-=======
-generator client {
-  provider        = "prisma-client-js"
-  previewFeatures = ["referentialIntegrity"]
-}
-
->>>>>>> b1e5d0cd
 enum Role {
   RIDER
   DRIVER
@@ -40,13 +30,8 @@
 
 // Represents an Account--need this for NextAuth.
 model Account {
-<<<<<<< HEAD
-  id                String  @id @default(cuid()) // primary key
-  userId            String // foreign key
-=======
-  id                String  @id @default(cuid())
-  userId            String @map(name: "user_id")
->>>>>>> b1e5d0cd
+  id                String  @id @default(cuid()) //primary key
+  userId            String @map(name: "user_id") //foreign key
   type              String
   provider          String
   providerAccountId String @map(name: "provider_account_id")
@@ -67,15 +52,9 @@
 
 // Represents a Session--need this for NextAuth
 model Session {
-<<<<<<< HEAD
   id           String   @id @default(cuid()) // primary key
-  sessionToken String   @unique
-  userId       String // foreign key
-=======
-  id           String   @id @default(cuid())
   sessionToken String   @unique @map(name: "session_token")
-  userId       String
->>>>>>> b1e5d0cd
+  userId       String  // foreign key
   expires      DateTime
   user         User     @relation(fields: [userId], references: [id], onDelete: Cascade)
 
@@ -111,6 +90,6 @@
   expires    DateTime
 
   @@unique([identifier, token])
-
+  
   @@map(name: "verification_token")
 }